--- conflicted
+++ resolved
@@ -15,11 +15,7 @@
 import dynamic from "next/dynamic";
 
 const World = dynamic(() => import("../components/globe").then(m => m.World), {ssr: false});
-<<<<<<< HEAD
-=======
-const API_BASE_URL = process.env.NEXT_PUBLIC_API_BASE_URL;
 const tickers = [];
->>>>>>> c58750de
 
 interface StockData {
   symbol: string;
